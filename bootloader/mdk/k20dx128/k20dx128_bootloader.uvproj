--- conflicted
+++ resolved
@@ -144,11 +144,7 @@
             <UsePdscDebugDescription>1</UsePdscDebugDescription>
           </Target>
           <RunDebugAfterBuild>0</RunDebugAfterBuild>
-<<<<<<< HEAD
-          <TargetSelection>7</TargetSelection>
-=======
           <TargetSelection>8</TargetSelection>
->>>>>>> ba2be3d0
           <SimDlls>
             <CpuDll></CpuDll>
             <CpuDllArguments></CpuDllArguments>
