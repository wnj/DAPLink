--- conflicted
+++ resolved
@@ -637,12 +637,8 @@
     m48ssidae_numaker_iot_m263a_if:
         - *module_if
         - *module_hic_m48ssidae
-<<<<<<< HEAD
         - records/board/numaker_iot_m263a.yaml
     lpc4322_hani_iot_if:
         - *module_if
         - *module_hic_lpc4322
-        - records/board/hani_iot.yaml
-=======
-        - records/board/numaker_iot_m263a.yaml
->>>>>>> 185c230c
+        - records/board/hani_iot.yaml