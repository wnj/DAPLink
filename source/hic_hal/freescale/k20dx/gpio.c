--- conflicted
+++ resolved
@@ -66,34 +66,6 @@
         PIN_POWER_EN_GPIO->PDDR |= PIN_POWER_EN;
     }
 }
-<<<<<<< HEAD
-
-void gpio_handle_usb_connected(gpio_usb_connect_state_t state)
-{
-    if (!daplink_is_bootloader()) {
-        switch (state) {
-            case GPIO_USB_CONNECTED:
-            case GPIO_USB_CONNECT_TIMED_OUT:
-                // enable power switch
-                PIN_POWER_EN_GPIO->PSOR = PIN_POWER_EN;
-
-                // Let the voltage rails stabilize.  This is especailly important
-                // during software resets, since the target's 3.3v rail can take
-                // 20-50ms to drain.  During this time the target could be driving
-                // the reset pin low, causing the bootloader to think the reset
-                // button is pressed.
-                // Note: With optimization set to -O2 the value 1000000 delays for ~85ms
-                busy_wait(1000000);
-                break;
-
-            case GPIO_USB_DISCONNECTED:
-                // disable power switch
-                PIN_POWER_EN_GPIO->PCOR = PIN_POWER_EN;
-                break;
-
-            default:
-                break;
-=======
 
 void gpio_set_board_power(bool powerEnabled)
 {
@@ -113,7 +85,6 @@
         else {
             // disable power switch
             PIN_POWER_EN_GPIO->PCOR = PIN_POWER_EN;
->>>>>>> 843b39cb
         }
     }
 }
