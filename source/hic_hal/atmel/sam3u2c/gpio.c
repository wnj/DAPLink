/**
 * @file    gpio.c
 * @brief
 *
 * DAPLink Interface Firmware
 * Copyright (c) 2009-2016, ARM Limited, All Rights Reserved
 * SPDX-License-Identifier: Apache-2.0
 *
 * Licensed under the Apache License, Version 2.0 (the "License"); you may
 * not use this file except in compliance with the License.
 * You may obtain a copy of the License at
 *
 * http://www.apache.org/licenses/LICENSE-2.0
 *
 * Unless required by applicable law or agreed to in writing, software
 * distributed under the License is distributed on an "AS IS" BASIS, WITHOUT
 * WARRANTIES OR CONDITIONS OF ANY KIND, either express or implied.
 * See the License for the specific language governing permissions and
 * limitations under the License.
 */

#include "sam3u.h"
#include "RTL.h"
#include "gpio.h"
#include "uart.h"
#include "compiler.h"
#include "daplink.h"

// This GPIO configuration is only valid for the SAM3U2C
COMPILER_ASSERT(DAPLINK_HIC_ID == DAPLINK_HIC_ID_SAM3U2C);

void gpio_init(void)
{
    volatile int Cnt;
    //
    // Initially enable clock for GPIO and initialize LED ports as output with LED == off
    //
    PMC->PMC_PCER0 = (1 << 10) | (1 << 11) | (1 << 12);  // Enable clock for all PIOs

    // DAP LED
    PIN_DAP_LED_PORT->PIO_PER = PIN_DAP_LED;
    PIN_DAP_LED_PORT->PIO_SODR = PIN_DAP_LED;
    PIN_DAP_LED_PORT->PIO_OER = PIN_DAP_LED;

    // MSD LED
    PIN_MSD_LED_PORT->PIO_PER = PIN_MSD_LED;
    PIN_MSD_LED_PORT->PIO_SODR = PIN_MSD_LED;
    PIN_MSD_LED_PORT->PIO_OER = PIN_MSD_LED;

    // CDC LED
    PIN_CDC_LED_PORT->PIO_PER = PIN_CDC_LED;
    PIN_CDC_LED_PORT->PIO_SODR = PIN_CDC_LED;
    PIN_CDC_LED_PORT->PIO_OER = PIN_CDC_LED;

    // Forwarded reset
    PIN_RESET_IN_FWRD_PORT->PIO_PER  = PIN_RESET_IN_FWRD; // Pin == GPIO control
    PIN_RESET_IN_FWRD_PORT->PIO_ODR  = PIN_RESET_IN_FWRD; // Disable output
    PIN_RESET_IN_FWRD_PORT->PIO_PUER = PIN_RESET_IN_FWRD; // Enable pull-up
    Cnt = 1000000;
    do {} while (--Cnt);    // Give pull-up some time to become active

    // Enable port A interrupts in the NVIC
    NVIC_EnableIRQ(PIOA_IRQn);
}

void gpio_set_hid_led(gpio_led_state_t state)
{
    if (GPIO_LED_ON == state) {
        PIN_DAP_LED_PORT->PIO_CODR = PIN_DAP_LED; // LED == on
    } else {
        PIN_DAP_LED_PORT->PIO_SODR = PIN_DAP_LED; // LED == off
    }
}

void gpio_set_cdc_led(gpio_led_state_t state)
{
    if (GPIO_LED_ON == state) {
        PIN_CDC_LED_PORT->PIO_CODR = PIN_CDC_LED; //  LED == on
    } else {
        PIN_CDC_LED_PORT->PIO_SODR = PIN_CDC_LED; //  LED == off
    }
}

void gpio_set_msc_led(gpio_led_state_t state)
{
    if (GPIO_LED_ON == state) {
        PIN_MSD_LED_PORT->PIO_CODR = PIN_MSD_LED; //  LED == on
    } else {
        PIN_MSD_LED_PORT->PIO_SODR = PIN_MSD_LED; //  LED == off
    }
}

void PIOA_IRQHandler(void)
{
    //
    // ISR is called when flow control is de-asserted
    //
    uint32_t interrupts = PIOA->PIO_ISR;

    if ((interrupts >> 9) & 1) { //CTS
        uart_software_flow_control();
    }
}

uint8_t gpio_get_sw_reset()
{
    return (PIN_RESET_IN_FWRD_PORT->PIO_PDSR & PIN_RESET_IN_FWRD) != 0;
}

<<<<<<< HEAD
void gpio_handle_usb_connected(gpio_usb_connect_state_t state)
=======
void gpio_set_board_power(bool powerEnabled)
>>>>>>> 843b39cb
{
}<|MERGE_RESOLUTION|>--- conflicted
+++ resolved
@@ -107,10 +107,6 @@
     return (PIN_RESET_IN_FWRD_PORT->PIO_PDSR & PIN_RESET_IN_FWRD) != 0;
 }
 
-<<<<<<< HEAD
-void gpio_handle_usb_connected(gpio_usb_connect_state_t state)
-=======
 void gpio_set_board_power(bool powerEnabled)
->>>>>>> 843b39cb
 {
 }