--- conflicted
+++ resolved
@@ -43,6 +43,7 @@
 #endif
 
 //------------------------------------------------------------------- CONSTANTS
+#define WANTED_SIZE_IN_BYTES        ((WANTED_SIZE_IN_KB + 16)*1024)
 #define WANTED_SIZE_IN_BYTES        ((WANTED_SIZE_IN_KB + 16 + 8)*1024)
 #define WANTED_SECTORS_PER_CLUSTER  (8)
 
@@ -79,6 +80,7 @@
 
 #define SECTORS_ROOT_IDX        (1 + mbr.num_fats*MBR_SECTORS_PER_FAT)
 #define SECTORS_FIRST_FILE_IDX  (SECTORS_ROOT_IDX + 2)
+#define SECTORS_MBED_HTML_IDX   (SECTORS_FIRST_FILE_IDX + WANTED_SECTORS_PER_CLUSTER)
 #define SECTORS_SYSTEM_VOLUME_INFORMATION (SECTORS_FIRST_FILE_IDX  + WANTED_SECTORS_PER_CLUSTER)
 #define SECTORS_INDEXER_VOLUME_GUID       (SECTORS_SYSTEM_VOLUME_INFORMATION + WANTED_SECTORS_PER_CLUSTER)
 #define SECTORS_MBED_HTML_IDX   (SECTORS_INDEXER_VOLUME_GUID + WANTED_SECTORS_PER_CLUSTER)
@@ -248,6 +250,8 @@
     0x00, 0x00,
     0x00, 0x00,
     0x00, 0x00,
+    0x00, 0x00,
+    0x00, 0x00,
 };
 
 static const uint8_t fat2[] = {0};
@@ -259,6 +263,7 @@
     0x18,0xB1,0x74,0x76,0x8E,0x41,0x8E,0x41,0x00,0x00, // Reserved
     0x8E,0x76,                                         // Time created or last updated
     0x8E,0x41,                                         // Date created or last updated
+    0x04,0x00,                                         // Starting cluster number for file
     0x06,0x00,                                         // Starting cluster number for file
     0x07,0x00,0x00,0x0                                 // File size in bytes
 };
@@ -294,6 +299,16 @@
 
     0x54, 0x52, 0x41, 0x53, 0x48, 0x45, 0x7E, 0x31, 0x20, 0x20, 0x20, 0x22, 0x0, 0x32, 0x85, 0x75,
     0x8E, 0x41, 0x8E, 0x41, 0x0, 0x0, 0x85, 0x75, 0x8E, 0x41, 0x0, 0x0, 0x0, 0x0, 0x0, 0x0,
+
+    // mbed html file (size 257, cluster 3)
+
+
+
+
+
+
+
+
 
     // Hidden files to keep windows 8.1 happy
     0x42, 0x20, 0x00, 0x49, 0x00, 0x6E, 0x00, 0x66, 0x00, 0x6F, 0x00, 0x0F, 0x00, 0x72, 0x72, 0x00, 
@@ -305,15 +320,10 @@
     0x53, 0x59, 0x53, 0x54, 0x45, 0x4D, 0x7E, 0x31, 0x20, 0x20, 0x20, 0x16, 0x00, 0xA5, 0x85, 0x8A, 
     0x73, 0x43, 0x73, 0x43, 0x00, 0x00, 0x86, 0x8A, 0x73, 0x43, 0x03, 0x00, 0x00, 0x00, 0x00, 0x00,
     
-<<<<<<< HEAD
-    // mbed html file (size 257, cluster 3)
-    'M', 'B', 'E', 'D', 0x20, 0x20, 0x20, 0x20, 'H', 'T', 'M', 0x20, 0x18, 0xB1, 0x74, 0x76,
-    0x8E, 0x41, 0x8E, 0x41, 0x0, 0x0, 0x8E, 0x76, 0x8E, 0x41, 0x05, 0x0, 0x01, 0x01, 0x0, 0x0,
-=======
     // mbed html file (size 512, cluster 3)
     'M', 'B', 'E', 'D', 0x20, 0x20, 0x20, 0x20, 'H', 'T', 'M', 0x20, 0x18, 0xB1, 0x74, 0x76,
+    0x8E, 0x41, 0x8E, 0x41, 0x0, 0x0, 0x8E, 0x76, 0x8E, 0x41, 0x3, 0x0, 0x01, 0x01, 0x0, 0x0,
     0x8E, 0x41, 0x8E, 0x41, 0x0, 0x0, 0x8E, 0x76, 0x8E, 0x41, 0x05, 0x0, 0x00, 0x02, 0x0, 0x0,
->>>>>>> 46809f22
 };
 
 // last 16 of the max 32 (mbr.max_root_dir_entries) root dir entries
@@ -381,6 +391,7 @@
     {sect5, sizeof(sect5)},
 
     // contains mbed.htm
+    {(const uint8_t *)usb_buffer, 512}
     {(const uint8_t *)usb_buffer, 512},
 };
 
@@ -533,20 +544,16 @@
 
 static void initDisconnect(uint8_t success) {
     drag_success = success;
-<<<<<<< HEAD
-    if (success) {
-        swd_set_target_state(RESET_RUN);
-    }
-=======
 #if 0       // reset and run target
     if (success) {
         swd_set_target_state(RESET_RUN);
     }
 #endif
     main_blink_msd_led(0);
->>>>>>> 46809f22
     init(1);
     isr_evt_set(MSC_TIMEOUT_STOP_EVENT, msc_valid_file_timeout_task_id);
+    // event to disconnect the usb
+    main_usb_disconnect_event();
         // event to disconnect the usb
         main_usb_disconnect_event();
     semihost_enable();
@@ -639,6 +646,7 @@
 
     if (sector == SECTORS_ROOT_IDX) {
         // move past known existing files in the root dir
+        idx = (drag_success == 1) ? 9 : 10;
         idx = (drag_success == 1) ? 12 : 13;
     }
 
@@ -772,6 +780,8 @@
 
             // add new entry in FAT
             if ((block == 1) && (drag_success == 0)) {
+                buf[6] = 0xff;
+                buf[7] = 0x0f;
                 buf[9] = 0xff;
                 buf[10] = 0x0f;
             } else if ((block == SECTORS_ROOT_IDX) && (drag_success == 0)) {
@@ -783,6 +793,7 @@
                 memcpy(buf + sectors[block].length, fail, 16*2);
                 // adapt size of file according fail reason
                 buf[sectors[block].length + 28] = strlen((const char *)reason_array[reason]);
+                buf[sectors[block].length + 26] = 4;
                 buf[sectors[block].length + 26] = 6;
             }
         }
@@ -866,6 +877,7 @@
             }
         }
     }
+    if (block >= SECTORS_FIRST_FILE_IDX) {
     if (block >= SECTORS_ERROR_FILE_IDX) {
 
         main_usb_busy_event();
